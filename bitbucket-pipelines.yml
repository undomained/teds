--- conflicted
+++ resolved
@@ -9,7 +9,6 @@
         size: 8x #  32 GiB
 
 pipelines:
-<<<<<<< HEAD
   custom:
     - parallel:
       - step:
@@ -22,40 +21,15 @@
             - pip install --upgrade pip
             - pip install -r requirements.txt
             - bash flake8_check.sh
+            - mypy teds
+            - pytest
       - step:
           <<: *step-defaults
           name: C++
           script:
             - . /etc/profile
             - bash clang_format_check.sh clang-format-18
-            - mkdir build-l1b
-            - cmake -G Ninja -C CI/initial_cache.cmake -S teds/l1al1b -B build-l1b
-            - cmake --build build-l1b -j 6
-            - mkdir build-im
-            - cmake -G Ninja -C CI/initial_cache.cmake -S teds/im -B build-im
-            - cmake --build build-im -j 6
-=======
-  default:
-    - step:
-        <<: *step-defaults
-        name: Python
-        script:
-          - . /etc/profile
-          - python -m venv venv
-          - source venv/bin/activate
-          - pip install --upgrade pip
-          - pip install -r requirements.txt
-          - bash flake8_check.sh
-          - mypy teds
-          - pytest
-    - step:
-        <<: *step-defaults
-        name: C++
-        script:
-          - . /etc/profile
-          - bash clang_format_check.sh clang-format-18
-          - mkdir build
-          - cmake -G Ninja -C CI/initial_cache.cmake -B build
-          - cmake --build build -j 6
-          - cmake --build build --target test
->>>>>>> bea8c9d6
+            - mkdir build
+            - cmake -G Ninja -C CI/initial_cache.cmake -B build
+            - cmake --build build -j 6
+            - cmake --build build --target test