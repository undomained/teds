--- conflicted
+++ resolved
@@ -139,7 +139,6 @@
     exposure_time:    0.021     # exposure time [sec]
     nr_coadditions:   2         # along track co-adding
 isrf:
-<<<<<<< HEAD
 #    enabled: true      # apply spectral convolution (1) or not (0)
     enabled: false      # apply spectral convolution (1) or not (0)
     fwhm_gauss: 0.6    #full width half max [nm] (for carbon: 0.45 and for nitro 0.60)
@@ -160,23 +159,6 @@
 rad:
 #    enabled: true      # apply radiametric (1) or not ()
     enabled: false     # apply radiametric (1) or not ()
-=======
-    enabled: yes         # apply spectral convolution (yes/no)
-    fwhm_gauss: 0.6      #full width half max [nm] (for carbon: 0.45 and for nitro 0.60)
-noise:
-    enabled: yes         # Add noise (yes/no)
-    seed:    100         # Seed for noise generation
-dark:
-    enabled: yes         # apply dark current and dark offset (yes/no)
-nonlin:
-    enabled: yes         # apply non linearity (yes/no)
-prnu:
-    enabled: yes         # apply PRNU and QE (yes/no)
-stray:
-    enabled: yes         # apply straylight (yes/no)
-rad:
-    enabled: yes         # apply radiametric (yes/no)
->>>>>>> 82c4dc0e
 #########################################################
 #
 # L1AL1B specific
