--- conflicted
+++ resolved
@@ -26,9 +26,5 @@
     yaw: 0.0
 
 
-<<<<<<< HEAD
-output: '../data/geometry_no2.nc'
-output_title: 'Tango Nitro E2ES GM output'
-=======
 output: '../data/no2/geometry.nc'
->>>>>>> 1b6d8a9d
+output_title: 'Tango Nitro E2ES GM output'