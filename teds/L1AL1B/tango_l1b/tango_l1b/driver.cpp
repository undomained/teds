--- conflicted
+++ resolved
@@ -124,17 +124,12 @@
         if (l1.level < ProcLevel::stray
             && settings.cal_level >= ProcLevel::stray) {
             timers[static_cast<int>(ProcLevel::stray)].start();
-<<<<<<< HEAD
-            strayLight(
-              ckd, settings.stray.enabled, binning_table, settings.stray.van_cittert_steps, l1);
-=======
             // Same comment about unbinning as for noise above
             strayLight(ckd,
                        binning_table,
                        settings.stray.van_cittert_steps,
                        settings.unbinning == Unbin::none,
                        l1);
->>>>>>> 17f67d55
             timers[static_cast<int>(ProcLevel::stray)].stop();
         }
         // Swath
