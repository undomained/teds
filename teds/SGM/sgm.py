--- conflicted
+++ resolved
@@ -14,14 +14,8 @@
 import numpy as np
 import yaml
 from tqdm import tqdm
-<<<<<<< HEAD
-from copy import deepcopy
 from lib.libWrite import writevariablefromname
-=======
-from ..lib.libWrite import writevariablefromname
 from scipy.interpolate import griddata
-
->>>>>>> d50f1599
 
 class Dict2Class:
     """Convert a dictionaly to a class."""
@@ -146,14 +140,8 @@
     """
     Scent generation algorithm.
     """
-<<<<<<< HEAD
-    from lib import libSGM
-    from lib import libATM
-    from lib import libRT
-    from lib import libSURF
-=======
-    from ..lib import libATM, libRT, libSGM, libSURF
->>>>>>> d50f1599
+    from lib import libATM, libRT, libSGM, libSURF
+
 
     # first get the geometry data
     gm_data = get_gm_data(config['gm_input'])
