# This source code is licensed under the 3-clause BSD license found in
# the LICENSE file in the root directory of this project.
# =============================================================================
#     scene generation module for different E2E simulator profiles
#     This source code is licensed under the 3-clause BSD license found in
#     the LICENSE file in the root directory of this project.
# =============================================================================

import os
import pickle
import sys
from copy import deepcopy

import netCDF4 as nc
import numpy as np
import yaml
from scipy.interpolate import RegularGridInterpolator, griddata
from tqdm import tqdm
<<<<<<< HEAD
from lib.libWrite import writevariablefromname
from scipy.interpolate import griddata
=======

from ..lib import libATM, libNumTools, libRT, libSGM, libSURF
from ..lib.libWrite import writevariablefromname


class Emptyclass:
    """Empty class. Data container."""
    
    pass
>>>>>>> 91e439a6

class Dict2Class:
    """Convert a dictionaly to a class."""

    def __init__(self, arg_dict):
        self.__dict__.update(arg_dict)


def get_gm_data(filename):
    input = nc.Dataset(filename, mode='r')
    gm_data = {}
    gm_data['sza'] = deepcopy(input['sza'][:, :])
    gm_data['saa'] = deepcopy(input['saa'][:, :])
    gm_data['vza'] = deepcopy(input['vza'][:, :])
    gm_data['vaa'] = deepcopy(input['vaa'][:, :])
    gm_data['lat'] = deepcopy(input['lat'][:, :])
    gm_data['lon'] = deepcopy(input['lon'][:, :])
    input.close()
    return gm_data


def sgm_output_rad(filename_rad, rad_output):
    # write radiances
    nalt, nact, nlbl = rad_output['radiance'].shape
    # open file
    output_rad = nc.Dataset(filename_rad, mode='w')
    output_rad.title = 'Tango Carbon E2ES SGM radiometric scene'
    output_rad.createDimension('bins_spectral', nlbl)     # spectral axis
    output_rad.createDimension('bins_across_track', nact)     # across track axis
    output_rad.createDimension('bins_along_track', nalt)     # along track axis
    # wavelength
    _ = writevariablefromname(output_rad, 'wavelength', ('bins_spectral',), rad_output['wavelength_lbl'])
    # solar irradiance
    _ = writevariablefromname(output_rad, 'solarirradiance', ('bins_spectral',), rad_output['solar irradiance'])
    # radiance
    _dims = ('bins_along_track', 'bins_across_track', 'bins_spectral')
    _ = writevariablefromname(output_rad, 'radiance', _dims, rad_output['radiance'])
    output_rad.close()


def sgm_output_atm(filename_atm, atm, albedo, gm_data, meteodata=None, gases=None):
    nalt, nact = gm_data["lat"].shape
    # write atmosphere
    nlay, nlev = atm[0][0].zlay.size, atm[0][0].zlev.size
    # file
    output_atm = nc.Dataset(filename_atm, mode='w')
    output_atm.title = 'Tango Carbon E2ES SGM atmospheric scene'
    output_atm.createDimension('bins_along_track', nalt)      # along track axis
    output_atm.createDimension('bins_across_track', nact)     # across track axis
    output_atm.createDimension('number_layers', nlay)         # layer axis
    output_atm.createDimension('number_levels', nlev)         # level axis

    # write 3d data
    # write the variables to an array
    zlev = np.zeros((nalt, nact, nlev))
    zlay = np.zeros((nalt, nact, nlay))
    dcolco2 = np.zeros((nalt, nact, nlay))
    dcolch4 = np.zeros((nalt, nact, nlay))
    dcolh2o = np.zeros((nalt, nact, nlay))
    for ialt in range(nalt):
        for iact in range(nact):
            zlay[ialt, iact, :] = atm[ialt][iact].zlay
            zlev[ialt, iact, :] = atm[ialt][iact].zlev
            dcolco2[ialt, iact, :] = atm[ialt][iact].CO2[:]
            dcolch4[ialt, iact, :] = atm[ialt][iact].CH4[:]
            dcolh2o[ialt, iact, :] = atm[ialt][iact].H2O[:]

    _dims = ('bins_along_track', 'bins_across_track', 'number_layers')
    # central layer height
    _ = writevariablefromname(output_atm, 'central_layer_height', _dims, zlay)
    # columndensity_co2
    _ = writevariablefromname(output_atm, 'subcol_density_co2', _dims, dcolco2)
    # columndensity_ch4
    _ = writevariablefromname(output_atm, 'subcol_density_ch4', _dims, dcolch4)
    # columndensity_h2o
    _ = writevariablefromname(output_atm, 'subcol_density_h2o', _dims, dcolh2o)
    # level height
    _dims = ('bins_along_track', 'bins_across_track', 'number_levels')
    _ = writevariablefromname(output_atm, 'levelheight', _dims, zlev)

    # Total column integrated values of CO2, CH4, H2O, and air
    xco2 = np.zeros((nalt, nact))
    xch4 = np.zeros((nalt, nact))
    xh2o = np.zeros((nalt, nact))
    col_air = np.zeros((nalt, nact))
    for ialt in range(nalt):
        for iact in range(nact):
            XAIR = np.sum(atm[ialt, iact].air[:])
            xco2[ialt, iact] = np.sum(atm[ialt, iact].CO2[:])/XAIR*1.e6  # [ppmv]
            xch4[ialt, iact] = np.sum(atm[ialt, iact].CH4[:])/XAIR*1.e9  # [ppbv]
            xh2o[ialt, iact] = np.sum(atm[ialt, iact].H2O[:])/XAIR*1.e6  # [ppmv]
            col_air[ialt, iact] = XAIR
    _dims = ('bins_along_track', 'bins_across_track')
    # albedo
    _ = writevariablefromname(output_atm, 'albedo', _dims, albedo)
    # column_co2
    var_co2 = writevariablefromname(output_atm, 'XCO2', _dims, xco2)
    # write new attributes
    if gases is not None:
        if ("co2" in gases):
            var_co2.setncattr("source", meteodata.__getattribute__("co2_source"))
            var_co2.setncattr("emission_kgps", meteodata.__getattribute__("co2_emission_in_kgps"))
    # column_ch4
    var_ch4 = writevariablefromname(output_atm, 'XCH4', _dims, xch4)
    if (gases is not None):
        if "ch4" in gases:
            var_ch4.setncattr("source", meteodata.__getattribute__("ch4_source"))
            var_ch4.setncattr("emission_kgps", meteodata.__getattribute__("ch4_emission_in_kgps"))

    # column_h2o
    _ = writevariablefromname(output_atm, 'XH2O', _dims, xh2o)
    # column_air
    _ = writevariablefromname(output_atm, 'column_air', _dims, col_air)

    # add coordinates to SGM atmosphere
    _ = writevariablefromname(output_atm, 'latitude', _dims, gm_data["lat"])
    _ = writevariablefromname(output_atm, 'longitude', _dims, gm_data["lon"])
    output_atm.close()


def sgm_output_atm_raw(filename_atm, meteo, atm_std, gases=None):
    atm = libATM.combine_meteo_standard_atm(meteo, atm_std, gases, '_raw')
    nalt, nact = meteo.lat.shape

    # write atmosphere
    nlay, nlev = atm[0][0].zlay.size, atm[0][0].zlev.size
    # file
    output_atm = nc.Dataset(filename_atm, mode='w')
    output_atm.title = 'Tango Carbon E2ES SGM atmospheric scene'
    output_atm.createDimension('bins_along_track', nalt)      # along track axis
    output_atm.createDimension('bins_across_track', nact)     # across track axis
    output_atm.createDimension('number_layers', nlay)         # layer axis
    output_atm.createDimension('number_levels', nlev)         # level axis

    # write 3d data
    # write the variables to an array
    zlev = np.zeros((nalt, nact, nlev))
    zlay = np.zeros((nalt, nact, nlay))
    dcolco2 = np.zeros((nalt, nact, nlay))
    dcolch4 = np.zeros((nalt, nact, nlay))
    dcolh2o = np.zeros((nalt, nact, nlay))
    for ialt in range(nalt):
        for iact in range(nact):
            zlay[ialt, iact, :] = atm[ialt][iact].zlay
            zlev[ialt, iact, :] = atm[ialt][iact].zlev
            dcolco2[ialt, iact, :] = atm[ialt][iact].CO2[:]
            dcolch4[ialt, iact, :] = atm[ialt][iact].CH4[:]
            dcolh2o[ialt, iact, :] = atm[ialt][iact].H2O[:]


    _dims = ('bins_along_track', 'bins_across_track', 'number_layers')
    # central layer height
    _ = writevariablefromname(output_atm, 'central_layer_height', _dims, zlay)
    # columndensity_co2
    _ = writevariablefromname(output_atm, 'subcol_density_co2', _dims, dcolco2)
    # columndensity_ch4
    _ = writevariablefromname(output_atm, 'subcol_density_ch4', _dims, dcolch4)
    # columndensity_h2o
    _ = writevariablefromname(output_atm, 'subcol_density_h2o', _dims, dcolh2o)
    # level height
    _dims = ('bins_along_track', 'bins_across_track', 'number_levels')
    _ = writevariablefromname(output_atm, 'levelheight', _dims, zlev)

    # Total column integrated values of CO2, CH4, H2O, and air
    xco2 = np.zeros((nalt, nact))
    xch4 = np.zeros((nalt, nact))
    xh2o = np.zeros((nalt, nact))
    col_air = np.zeros((nalt, nact))
    for ialt in range(nalt):
        for iact in range(nact):
            XAIR = np.sum(atm[ialt, iact].air[:])
            xco2[ialt, iact] = np.sum(atm[ialt, iact].CO2[:])/XAIR*1.e6  # [ppmv]
            xch4[ialt, iact] = np.sum(atm[ialt, iact].CH4[:])/XAIR*1.e9  # [ppbv]
            xh2o[ialt, iact] = np.sum(atm[ialt, iact].H2O[:])/XAIR*1.e6  # [ppmv]
            col_air[ialt, iact] = XAIR

    albedo = meteo.albedo_raw
    _dims = ('bins_along_track', 'bins_across_track')
    
    # albedo
    _ = writevariablefromname(output_atm, 'albedo', _dims, albedo)
    # column_co2
    var_co2 = writevariablefromname(output_atm, 'XCO2', _dims, xco2)
    # write new attributes
    
    if gases is not None:
        if ("co2" in gases):
            var_co2.setncattr("source", meteo.__getattribute__("co2_source"))
            var_co2.setncattr("emission_kgps", meteo.__getattribute__("co2_emission_in_kgps"))
    # column_ch4
    var_ch4 = writevariablefromname(output_atm, 'XCH4', _dims, xch4)
    if (gases is not None):
        if "ch4" in gases:
            var_ch4.setncattr("source", meteo.__getattribute__("ch4_source"))
            var_ch4.setncattr("emission_kgps", meteo.__getattribute__("ch4_emission_in_kgps"))

    # column_h2o
    _ = writevariablefromname(output_atm, 'XH2O', _dims, xh2o)
    # column_air
    _ = writevariablefromname(output_atm, 'column_air', _dims, col_air)

    # longitude/latitude coordiantes

    _ = writevariablefromname(output_atm, 'latitude', _dims, meteo.__getattribute__("lat"))
    _ = writevariablefromname(output_atm, 'longitude', _dims, meteo.__getattribute__("lon"))
    
    output_atm.close()
    return


def scene_generation_module(config):
    """
    Scent generation algorithm.
    """
<<<<<<< HEAD
    from lib import libATM, libRT, libSGM, libSURF


=======
>>>>>>> 91e439a6
    # first get the geometry data
    gm_data = get_gm_data(config['gm_input'])
    nact = gm_data['sza'][0].size
    nalt = len(gm_data['sza'])

    # =============================================================================
    # get a model atmosphere form AFGL files
    # =============================================================================

    albedo = np.zeros([nalt, nact])

    if (config['profile'] == 'individual_spectra'):
        albedo[0, :] = config['scene_spec']['albedo'][:]

    if (config['profile'] == 'single_swath'):
        ncheck = len(config['scene_spec']['albedo'])
        if (ncheck != nact):
            sys.exit("input error in sgm, nact!=100")

        albedo[0, :] = config['scene_spec']['albedo'][:]

    if (config['profile'] == 'orbit'):

        # get collocated S2 data

        file_exists = os.path.isfile(config['S2_dump'])
        if (file_exists and (not config['s2_forced'])):
            albedo = np.load(config['S2_dump'])
        else:
            print('S2 data')
            albedo = libSGM.get_sentinel2_albedo(gm_data, config)
            np.save(config['S2_dump'], albedo)    # .npy extension is added if not given
    # =============================================================================
    # get a model atmosphere form AFGL files
    # =============================================================================

    nlay = config['atmosphere']['nlay']  # number of layers
    dzlay = config['atmosphere']['dzlay']
    # we assume the same standard atmosphere for all pixels of the granule
    atm_std = libATM.get_AFGL_atm_homogenous_distribution(config['afgl_input'], nlay, dzlay)

    if ((config['profile'] == 'individual_spectra') or (config['profile'] == 'single_swath')):
        # xco2 = np.sum(atm_std.CO2) / np.sum(atm_std.air) * 1.E6
        atm = np.ndarray((nalt, nact), np.object_)
        for ialt in range(nalt):
            for iact in range(nact):
                atm[ialt, iact] = deepcopy(atm_std)

    if (config['profile'] == 'orbit'):
        if (config['only_afgl']):
            atm = atm_std
        else:
            # get collocated meteo data
            if ((not os.path.exists(config['meteo_dump'])) or config['meteo_forced']):
                meteodata = libATM.get_atmosphericdata(gm_data['lat'], gm_data['lon'], config['meteo'],
                                                       config['kernel_parameter'])
                # Dump meteodata dictionary into temporary pkl file
                pickle.dump(meteodata.__dict__, open(config['meteo_dump'], 'wb'))
            else:
                # Read meteodata from pickle file
                meteodata = Dict2Class(pickle.load(open(config['meteo_dump'], 'rb')))
                # combine the meteo data
            atm = libATM.combine_meteo_standard_atm(meteodata, atm_std, config["meteo"]['gases'])

    # =============================================================================
    # Write atmosphere and albedo data
    if (config['profile'] == 'orbit') & ~(config['only_afgl']):
        sgm_output_atm(config['geo_output'], atm, albedo, gm_data, meteodata, config["meteo"]['gases'])
    else:
        sgm_output_atm(config['geo_output'], atm, albedo, gm_data)

    # =============================================================================
    #  Radiative transfer simulations
    # =============================================================================
    print('radiative transfer simuation...')
    # define line-by-line wavelength grid
    rad_output = {}
    rad_output['wavelength_lbl'] = np.arange(config['spec_settings']['wave_start'], config['spec_settings']['wave_end'],
                                             config['spec_settings']['dwave'])  # nm

    nwav = len(rad_output['wavelength_lbl'])
    # generate optics object for one representative model atmosphere of the domain

    nalt_ref = np.intp(nalt/2 - 0.5)
    nact_ref = np.intp(nact/2 - 0.5)

    optics = libRT.optic_abs_prop(rad_output['wavelength_lbl'], atm[nalt_ref, nact_ref].zlay)

    # Download molecular absorption parameter
    iso_ids = [('CH4', 32), ('H2O', 1), ('CO2', 7)]  # see hapi manual  sec 6.6
    molec = libRT.molecular_data(rad_output['wavelength_lbl'])

    # If pickle file exists read from file
    # os.path.exists(xsec_file) or conf['xsec_forced']
    if ((not os.path.exists(config['xsec_dump'])) or config['xsec_forced']):
        molec.get_data_HITRAN(config['hapi_path'], iso_ids)
        # Molecular absorption optical properties
        optics.cal_molec_xsec(molec, atm[nalt_ref][nact_ref])
        # Dump optics.prop dictionary into temporary pkl file
        pickle.dump(optics.prop, open(config['xsec_dump'], 'wb'))
    else:
        # Read optics.prop dictionary from pickle file
        optics.prop = pickle.load(open(config['xsec_dump'], 'rb'))

    # solar irradiance spectrum
    sun = libRT.read_sun_spectrum_TSIS1HSRS(config['sun_reference'])
    rad_output['solar irradiance'] = np.interp(rad_output['wavelength_lbl'], sun['wl'], sun['phsm2nm'])

    # Calculate surface data
    surface = libSURF.surface_prop(rad_output['wavelength_lbl'])

    rad = np.empty([nalt, nact, nwav])
    for ialt in tqdm(range(nalt)):
        for iact in range(nact):
            optics.set_opt_depth_species(atm[ialt, iact], ['molec_01', 'molec_32', 'molec_07'])
            # Earth radiance spectra
            alb = [albedo[ialt, iact]]
            surface.get_albedo_poly(alb)
            rad[ialt, iact, :] = libRT.transmission(
                rad_output['solar irradiance'],
                optics,
                surface,
                np.cos(gm_data['sza'][ialt, iact]/180.*np.pi),  # mu0
                np.cos(gm_data['vza'][ialt, iact]/180.*np.pi))  # muv
    rad_output['radiance'] = rad

    # =============================================================================
    # sgm output to radiometric file
    # =============================================================================
    sgm_output_radio(config['rad_output'], rad_output)

    print('=>sgm calcultion finished successfully')
    return
 

def create_default_atmosphere(nalt, nact, atm_std):
    """Create default atmosphere.

    Parameters
    ----------
    nalt : Int
        Size across long track
    nact : Int
        Size across cross track
    atm_std : class
        Atandard atmosphere definition
    """
    atm = np.ndarray((nalt, nact), np.object_) 
    for ialt in range(nalt):                   
        for iact in range(nact):               
            atm[ialt, iact] = deepcopy(atm_std)
    return atm



def interpolate_data_irregular(meteodata, gm_data, gases):
    """Interpolate irregular data in lat-lon coordinates.

    Parameters
    ----------
    meteodata : Class 
        Class containing meterological data
    gm_data : Dict
        Dictionary containing the parameters from geometry module.
    config : List
        Contains lits of gases to be processed
    """
    # create a new container for SGM meteo data
    sgmmeteo = Emptyclass()
    sgmmeteo.__setattr__("lat", gm_data["lat"])
    sgmmeteo.__setattr__("lon", gm_data["lon"])
    sgmmeteo.__setattr__("zlev", meteodata.zlev)
    sgmmeteo.__setattr__("zlay", meteodata.zlay)

    print('Interpolating data to GM mesh...')

    dim_alt, dim_act = sgmmeteo.lat.shape   # dimensions
    dxdy = np.column_stack((meteodata.lat.ravel(), meteodata.lon.ravel()))

    # Interpolate values to GM grid
    albedo = griddata(dxdy, meteodata.albedo_conv.ravel(), (sgmmeteo.lat, sgmmeteo.lon), fill_value=0.0)
    for gas in gases:
        conv_gas = meteodata.__getattribute__(gas+"_conv")
        interpdata = np.zeros([dim_alt, dim_act, meteodata.zlay.size])
        for iz in tqdm(range(meteodata.zlay.size)):
            interpdata[:, :, iz] = griddata(dxdy, conv_gas[:,:, iz].ravel(), (sgmmeteo.lat, sgmmeteo.lon), fill_value=0.0)
        sgmmeteo.__setattr__(gas, interpdata)
    print('                     ...done')
    return albedo, sgmmeteo


def interpolate_data(meteodata, gm_data, gases):
    """Interpolate data on regular cartesian grid.

    Meteo data is in regular x-y grid and this is used to interpolate
    the values to x-y of gm grid. This is implementation is faster
    compare to interpolating data in lat-lon grid.

    Parameters
    ----------
    meteodata : Class
        Meteo data
    gm_data : Dict
        Parameters from geometry module
    gases : List
        List of gases to be processed

    Returns
    -------
    albedo : Matrix
        Albedo on gm grid
    sgmmeteo: Class
        Meteo data on gm grid
    """
    print('Interpolating data to GM mesh...')
    sgmmeteo = Emptyclass()
    sgmmeteo.__setattr__("lat", gm_data["lat"])
    sgmmeteo.__setattr__("lon", gm_data["lon"])
    sgmmeteo.__setattr__("zlev", meteodata.zlev)
    sgmmeteo.__setattr__("zlay", meteodata.zlay)
    dim_alt, dim_act = sgmmeteo.lat.shape   # dimensions
    # Interpolate albedo to GM grid
    fa = RegularGridInterpolator((meteodata.y_new, meteodata.x_new), meteodata.albedo_conv, 
                                 bounds_error=False, fill_value=0.0)
    albedo = fa((meteodata.gm_y, meteodata.gm_x))
    for gas in gases:
        interpdata = np.zeros([dim_alt, dim_act, meteodata.zlay.size])
        conv_gas = meteodata.__getattribute__(gas+"_conv")
        for iz in tqdm(range(meteodata.zlay.size)):
            fa = RegularGridInterpolator((meteodata.y_new, meteodata.x_new), conv_gas[:, :, iz], 
                                         bounds_error=False, fill_value=0.0)
            interpdata[:, :, iz] = fa((meteodata.gm_y, meteodata.gm_x))
        sgmmeteo.__setattr__(gas, interpdata)
    print('                     ...done')
    return albedo, sgmmeteo


def convolvedata(meteodata, config):
    """Convolve meteo and albedo data.

    Parameters
    ----------
    meteodata : Class
        Meteo data
    config : Dict
        Dict containing configuration parameters.

    """
    print('Convolution data...')
    conv_settings = libNumTools.getconvolutionparams(config['kernel_parameter'], meteodata.dx, meteodata.dy)
    
    # convolution of albedo   
    meteodata.__setattr__("albedo_conv", libNumTools.convolution_2d(meteodata.albedo_raw, conv_settings))
    
    for gas in config['meteo']['gases']:
        concgas = meteodata.__getattribute__(gas+"_raw")
        conv_gas = np.zeros_like(concgas)
        for iz in tqdm(range(meteodata.zlay.size)):
            # convolution
            conv_gas[:, :, iz] = libNumTools.convolution_2d(concgas[:, :, iz], conv_settings)
        meteodata.__setattr__(gas+"_conv", conv_gas)

    print('                     ...done')
    return meteodata


def scene_generation_module_new(config):
    """Scene generation module.

    Parameters
    ----------
    config : Dict
       Dict containing configuration parameters.
    """
    # first get the geometry data
    gm_data = get_gm_data(config['gm_input'])
    nact = gm_data['sza'][0].size
    nalt = len(gm_data['sza'])

    # =============================================================================
    # get a model atmosphere form AFGL files
    # =============================================================================
    nlay = config['atmosphere']['nlay']  # number of layers
    dzlay = config['atmosphere']['dzlay']
    # we assume the same standard atmosphere for all pixels of the granule
    atm_std = libATM.get_AFGL_atm_homogenous_distribution(config['afgl_input'], nlay, dzlay)

    # individual spectra and single swath
    if (config['profile'] == 'individual_spectra') or (config['profile'] == 'single_swath'):
        albedo = np.zeros([nalt, nact])
        ncheck = len(config['scene_spec']['albedo'])
        if (ncheck != nact):
            sys.exit("input error in sgm, nact!=100")
        albedo[0, :] = config['scene_spec']['albedo'][:]
        atm = create_default_atmosphere(nalt, nact, atm_std)

    # Orbit
    if (config['profile'] == 'orbit'):
        if config['only_afgl']:
            atm = atm_std
            albedo = libSGM.get_sentinel2_albedo(gm_data, config)
            # functions to dump data
        else:     
            # meteorological data
            meteodata = libATM.get_atmosphericdata_new(gm_data['lat'], gm_data['lon'], config['meteo'])
            # get albedo on the microhh grid

            file_exists = os.path.isfile(config['S2_dump'])
            if (file_exists and (not config['s2_forced'])):
                s2_albedo = np.load(config['S2_dump'])
            else:
                s2_albedo = libSGM.get_sentinel2_albedo_new(meteodata.lat, meteodata.lon)
                np.save(config['S2_dump'], s2_albedo)    # .npy extension is added if not given

            meteodata.__setattr__("albedo_raw", s2_albedo)
            
            if(config['sw_geo_output_raw']):
                sgm_output_atm_raw(config['geo_output_raw'], meteodata, atm_std, config["meteo"]['gases'])

            # convolution meteo data
            meteodata = convolvedata(meteodata, config)
            # interpolation meteo data to gm grid
            albedo, sgmmeteo = interpolate_data(meteodata, gm_data, config)
            # get collocated meteo data
            atm = libATM.combine_meteo_standard_atm(sgmmeteo, atm_std, config["meteo"]['gases'])

    # =============================================================================
    # Write atmosphere and albedo data
    if (config['profile'] == 'orbit') & ~(config['only_afgl']):
        sgm_output_atm(config['geo_output'], atm, albedo, gm_data, meteodata, config["meteo"]['gases'])
    else:
        sgm_output_atm(config['geo_output'], atm, albedo, gm_data)

    # =============================================================================
    #  Radiative transfer simulations
    # =============================================================================
    print('radiative transfer simuation...')
    # define line-by-line wavelength grid
    rad_output = {}
    rad_output['wavelength_lbl'] = np.arange(config['spec_settings']['wave_start'], config['spec_settings']['wave_end'],
                                             config['spec_settings']['dwave'])  # nm

    nwav = len(rad_output['wavelength_lbl'])
    # generate optics object for one representative model atmosphere of the domain

    nalt_ref = np.int0(nalt/2 - 0.5)
    nact_ref = np.int0(nact/2 - 0.5)

    optics = libRT.optic_abs_prop(rad_output['wavelength_lbl'], atm[nalt_ref, nact_ref].zlay)

    # Download molecular absorption parameter
    iso_ids = [('CH4', 32), ('H2O', 1), ('CO2', 7)]  # see hapi manual  sec 6.6
    molec = libRT.molecular_data(rad_output['wavelength_lbl'])

    # If pickle file exists read from file
    # os.path.exists(xsec_file) or conf['xsec_forced']
    if ((not os.path.exists(config['xsec_dump'])) or config['xsec_forced']):
        molec.get_data_HITRAN(config['hapi_path'], iso_ids)
        # Molecular absorption optical properties
        optics.cal_molec_xsec(molec, atm[nalt_ref][nact_ref])
        # Dump optics.prop dictionary into temporary pkl file
        pickle.dump(optics.prop, open(config['xsec_dump'], 'wb'))
    else:
        # Read optics.prop dictionary from pickle file
        optics.prop = pickle.load(open(config['xsec_dump'], 'rb'))

    # solar irradiance spectrum
    sun = libRT.read_sun_spectrum_TSIS1HSRS(config['sun_reference'])
    rad_output['solar irradiance'] = np.interp(rad_output['wavelength_lbl'], sun['wl'], sun['phsm2nm'])

    # Calculate surface data
    surface = libSURF.surface_prop(rad_output['wavelength_lbl'])

    rad = np.empty([nalt, nact, nwav])
    for ialt in tqdm(range(nalt)):
        for iact in range(nact):
            optics.set_opt_depth_species(atm[ialt, iact], ['molec_01', 'molec_32', 'molec_07'])
            # Earth radiance spectra
            alb = [albedo[ialt, iact]]
            surface.get_albedo_poly(alb)
            rad[ialt, iact, :] = libRT.transmission(
                rad_output['solar irradiance'],
                optics,
                surface,
                np.cos(gm_data['sza'][ialt, iact]/180.*np.pi),  # mu0
                np.cos(gm_data['vza'][ialt, iact]/180.*np.pi))  # muv
    rad_output['radiance'] = rad

    # =============================================================================
    # sgm output to radiometric file
    # =============================================================================
    sgm_output_rad(config['rad_output'], rad_output)

    print('=>sgm calcultion finished successfully')
    return


if __name__ == '__main__':
    
    sys.path.append( os.path.dirname( os.path.dirname( os.path.abspath(__file__) ) ) )


    config = yaml.safe_load(open(sys.argv[1]))
    scene_generation_module_new(config)
<|MERGE_RESOLUTION|>--- conflicted
+++ resolved
@@ -16,20 +16,17 @@
 import yaml
 from scipy.interpolate import RegularGridInterpolator, griddata
 from tqdm import tqdm
-<<<<<<< HEAD
 from lib.libWrite import writevariablefromname
 from scipy.interpolate import griddata
-=======
-
-from ..lib import libATM, libNumTools, libRT, libSGM, libSURF
-from ..lib.libWrite import writevariablefromname
+
+from lib import libATM, libNumTools, libRT, libSGM, libSURF
+from lib.libWrite import writevariablefromname
 
 
 class Emptyclass:
     """Empty class. Data container."""
     
     pass
->>>>>>> 91e439a6
 
 class Dict2Class:
     """Convert a dictionaly to a class."""
@@ -244,12 +241,7 @@
     """
     Scent generation algorithm.
     """
-<<<<<<< HEAD
-    from lib import libATM, libRT, libSGM, libSURF
-
-
-=======
->>>>>>> 91e439a6
+    
     # first get the geometry data
     gm_data = get_gm_data(config['gm_input'])
     nact = gm_data['sza'][0].size
