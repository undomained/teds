# =============================================================================
# geometry module for different E2E simulator profiles
#
#     This source code is licensed under the 3-clause BSD license found in
#     the LICENSE file in the root directory of this project.
# =============================================================================
import numpy as np
import sys
import os
import netCDF4 as nc
import yaml
import datetime

from teds import log
from teds.lib.libWrite import writevariablefromname
from teds.lib.libOrbSim import Sensor, Satellite
import teds.lib.data_netcdf.data_netcdf as dn
import teds.lib.lib_utils as Utils

def check_input(nact, check_list, place):
    """
        Check the input for simple profiles (single swath and individual spectra).
        Length should be equal to nact.
    """

    for view in check_list:

        if nact != len(config['scene_spec'][view]):
#            sys.exit(f"input error in gm for {view} nact ({nact}) not equal to {view} length ({len(config['scene_spec'][view])}), {place}")
            error_string = f"input error in gm for {view} nact ({nact}) not equal to {view} length ({len(config['scene_spec'][view])}), {place}.\nCan not continue."
            log.error(error_string)
            sys.exit(255)

def get_individual_spectra(config):
    """
        Generate the gm output for individual spectra
        first check consistencies of 'indivual_spectra' input.
        Here we use the 2-dimensional (nalt, nact) data structure in an artificial way
    
        return vza : viewing zentih angle; numpy array
               vaa : viewing azimuth angle; numpy array
               sza : solar zenith angle; numpy array
               saa : solar azimuth angle; numpy array
               lat_grid : pixel latitude grid; numpy array
               lon_grid: pixel_longitude grid, numpy array
    """

    nn = len(config['scene_spec']['sza'])

    check_input(log, nn, ['sza','saa','vza','vaa','albedo'], "code 1")

    # here we use the 2-dimensional data structure in an artificial way
    nact = nn
    nalt = 1

    lon_grid = np.empty([nalt, nact])
    lat_grid = np.empty([nalt, nact])
    sza = np.empty([nalt, nact])
    saa = np.empty([nalt, nact])
    vza = np.empty([nalt, nact])
    vaa = np.empty([nalt, nact])

    lat_grid[0, :] = np.nan
    lon_grid[0, :] = np.nan

    nact = len(lat_grid[0])
    nalt = len(lat_grid)

    sza[0, :] = config['scene_spec']['sza'][:]
    saa[0, :] = config['scene_spec']['saa'][:]
    vza[0, :] = config['scene_spec']['vza'][:]
    vaa[0, :] = config['scene_spec']['vaa'][:]

    return vza, vaa, sza, saa, lat_grid, lon_grid

# TODO get_single_swath and get_indivudual_spectra very much the same, Can code be merged?
def get_single_swath(config):
    """
        Generate the gm output for single swath

        return vza : viewing zentih angle; numpy array
               vaa : viewing azimuth angle; numpy array
               sza : solar zenith angle; numpy array
               saa : solar azimuth angle; numpy array
               lat_grid : pixel latitude grid; numpy array
               lon_grid: pixel_longitude grid, numpy array
    """

    nact = config['field_of_regard']['nact']       
    nalt = 1

    check_input(nact, ['sza','saa','vza','vaa','albedo'], "code 2")

    lon_grid = np.empty([nalt, nact])
    lat_grid = np.empty([nalt, nact])
    sza = np.empty([nalt, nact])
    saa = np.empty([nalt, nact])
    vza = np.empty([nalt, nact])
    vaa = np.empty([nalt, nact])

    lat_grid[0][:] = np.nan
    lon_grid[0][:] = np.nan

    sza[0, :] = config['scene_spec']['sza'][:]
    saa[0, :] = config['scene_spec']['saa'][:]
    vza[0, :] = config['scene_spec']['vza'][:]
    vaa[0, :] = config['scene_spec']['vaa'][:]

    return vza, vaa, sza, saa, lat_grid, lon_grid

def get_orbit(config):
    """Generate the gm output for an orbit.

    Simulate orbit and sensor
    and calculate ground pixel information

    Parameters
    ----------
        config: dict
            gm config from YAML file

    Returns
    ----------
        vza: np.array
            Viewing zenith angle (deg)
        vaa: np.array
            Viewing azimuth angle (deg)         
        sza: np.array
            Solar zenith angle (deg)
        saa: np.array
            Solar azimuth angle (deg)
        lat_grid: np.array
            Latitude (deg)                 
        lon_grid: np.array
            Longitude (deg)     
    """

    sat = orbit_simulation(config)

    # configure sensors and compute ground pixel information
    sensors = sensor_simulation(config, sat)

    vza = sensors['gpxs'][0]['vza']
    vaa = sensors['gpxs'][0]['vaa']
    sza = sensors['gpxs'][0]['sza']
    saa = sensors['gpxs'][0]['saa']
    lat_grid = sensors['gpxs'][0]['lat']
    lon_grid = sensors['gpxs'][0]['lon']

    return vza, vaa, sza, saa, lat_grid, lon_grid

def get_S2_microHH(config):
    """
        Generate the gm output for S2 microHH

        return vza : viewing zentih angle; numpy array
               vaa : viewing azimuth angle; numpy array
               sza : solar zenith angle; numpy array
               saa : solar azimuth angle; numpy array
               lat_grid : pixel latitude grid; numpy array
               lon_grid: pixel_longitude grid, numpy array
    """
    from lib import libGM
    from lib import constants
    nact = config["field_of_regard"]["nact"]
    nalt = config["field_of_regard"]["nalt"]

    vza = np.empty([nalt, nact])
    vaa = np.empty([nalt, nact])

    # across track angles, assume equi-distant sampling
    alpha_act_min = config["field_of_regard"]["alpha_act_min"]
    alpha_act_max = config["field_of_regard"]["alpha_act_max"]
    delta_alpha = (alpha_act_max - alpha_act_min) / (nact - 1)

    alpha_act = (delta_alpha * np.arange(nact) + alpha_act_min) / 180.0 * np.pi

    # extract time and location data from YAML settings
    when = [
        config["time"]["year"],
        config["time"]["month"],
        config["time"]["day"],
        config["time"]["hour"],
        config["time"]["minute"],
        config["time"]["timezone"],
    ]
    lat_ref = config["geometry"]["lat_initial"]
    lon_ref = config["geometry"]["lon_initial"]

    # geocentric radius as a function of latitude for WGS84, see https://en.wikipedia.org/wiki/Earth_radius
    coslat = np.cos(lat_ref / 180.0 * np.pi)
    sinlat = np.sin(lat_ref / 180.0 * np.pi)

    Rearth = np.sqrt(
        ((constants.a_axis_earth**2 * coslat) ** 2 + (constants.b_axis_earth**2 * sinlat) ** 2)
        / ((constants.a_axis_earth * coslat) ** 2 + (constants.b_axis_earth * sinlat) ** 2)
    )

    # spatial sampling in ACT direction, see atbd for defintion of phi
    bcoeff = (
        -2
        * (Rearth + config["satellite"]["sat_height"])
        * np.cos(alpha_act + config["satellite"]["alpha_roll"] / 180.0 * np.pi)
    )
    ccoeff = (Rearth + config["satellite"]["sat_height"]) ** 2 - Rearth**2
    Lalpha = -0.5 * (bcoeff + np.sqrt(bcoeff**2 - 4 * ccoeff))
    cosphi = (Rearth**2 + (Rearth + config["satellite"]["sat_height"]) ** 2 - Lalpha**2) / (
        2.0 * Rearth * (Rearth + config["satellite"]["sat_height"])
    )
    phi = np.arccos(cosphi)
    sact = phi * Rearth
    # convention: negative distances to the west of the subsatellite point, positive distances to the east
    idx = (alpha_act + config["satellite"]["alpha_roll"] / 180.0 * np.pi) < 0.0
    sact[idx] = -sact[idx]

    # calculate viewing zenith and viewing azimuth angle. Here we assume, that these angles are the same for each scanline
    vza_tmp = (alpha_act) / np.pi * 180.0 + config["satellite"]["alpha_roll"]
    idx = vza_tmp < 0.0
    vza_tmp[idx] = -vza_tmp[idx]
    for ialt in range(nalt):
        vza[ialt, :] = vza_tmp
    # the longitude coordinate line and a swath perpendicular to this. So all points to the west of
    # the subsatellite have an azimuth angle of -90 degree, for points all to Earst it is 90 degree.
    vaa_tmp = np.zeros(alpha_act.size) + 90.0  # true for all LOS with sact > 0
    vaa_tmp[idx] = 270.0
    for ialt in range(nalt):
        vaa[ialt, :] = vaa_tmp

    # Spatial sampling in ALT direction
    # angular velocity
    radicand = constants.grav * constants.mearth / (Rearth + config["satellite"]["sat_height"]) ** 3
    omega_sat = np.sqrt(radicand)
    # satellite ground speed, term cos(phi) need as ground speed varies with swath position
    v_ground = omega_sat * Rearth * cosphi

    # relative spatial sampling distance
    salt = v_ground * config["time"]["time_incremental"]
    # spatial grid
    spat_grid = [salt, sact]
    # transformation to a (lat,lon) grid
    sza, saa, lat_grid, lon_grid = libGM.trans_lat_lon(lat_ref, lon_ref, when, spat_grid, nalt, nact)

    return vza, vaa, sza, saa, lat_grid, lon_grid

def gm_output(config, vza, vaa, sza, saa, lat_grid, lon_grid):
    """
       Write gm oputput to filename (set in config file) as nc file.
    """
    
    filename = config['io']['gm']
    
    log.info(f'Writing geometry data to {filename}.')
    # Check if directory exists, otherwise create:
    out_dir = os.path.split(filename)[0]
    if not os.path.exists(out_dir):
        os.makedirs(out_dir)

    # title = 'geometry module output'

    nact = len(lat_grid[0,:])
    nalt = len(lat_grid[:,0])
    output = nc.Dataset(filename, mode='w')
    output.title = 'Tango E2ES GM output'
    # output.title = config['gm_title']
    output.createDimension('across_track', nact)    # across track axis
    output.createDimension('along_track', nalt)     # along track axis
    # dimensions
    dims = ('along_track', 'across_track')
    _ = writevariablefromname(output, "solarzenithangle", dims, sza)
    _ = writevariablefromname(output, "solarazimuthangle", dims, saa)
    _ = writevariablefromname(output, "viewingzenithangle", dims, vza)
    _ = writevariablefromname(output, "viewingazimuthangle", dims, vaa)
    _ = writevariablefromname(output, "latitude", dims, lat_grid)
    _ = writevariablefromname(output, "longitude", dims, lon_grid)
    output.close()

    
def gm_output_via_object(config, vza, vaa, sza, saa, lat_grid, lon_grid):
    """
       Write gm oputput to filename (set in config file) as nc file.
       Using the data_netCDF class
    """

    filename = config['gm']
    # Check if directory exists, otherwise create:
    out_dir = os.path.split(filename)[0]
    if not os.path.exists(out_dir):
        os.makedirs(out_dir)

    title = config['gm_title']

    nact = len(lat_grid[0,:])
    nalt = len(lat_grid[:,0])

    gm_data = dn.DataNetCDF(log, filename, title=title)
    gm_data.add('E2E_configuration', value=str(config), kind='attribute')

    dims = ('bins_along_track', 'bins_across_track')
    gm_data.add(name=dims[0], value=nalt, kind='dimension')    # along track axis
    gm_data.add(name=dims[1], value=nact, kind='dimension')     # across track axis
    gm_data.add(name="solarzenithangle", dimensions=dims, value=sza)
    gm_data.add(name="solarazimuthangle", dimensions=dims, value=saa)
    gm_data.add(name="viewingzenithangle", dimensions=dims, value=vza)
    gm_data.add(name="viewingazimuthangle", dimensions=dims, value=vaa)
    gm_data.add(name="latitude", dimensions=dims, value=lat_grid)
    gm_data.add(name="longitude", dimensions=dims, value=lon_grid)
    gm_data.write()


def orbit_simulation(config):
    """
        define the orbit
    """
    sat = Satellite(log, config['orbit'])

    # propagate the orbit
    log.info('propagate orbit...')
    dt_start = config['orbit']['epoch']
    dt_end = dt_start + datetime.timedelta(hours=config['orbit']['propagation_duration'])
    # compute the satellite position for every 10 seconds
    satpos = sat.compute_position(dt_start, dt_end, dt_interval=10.0)

    return {'sat': sat, 'sat_pos': satpos, 'dt_start': dt_start, 'dt_end': dt_end}


def sensor_simulation(config, sat):
    """
        propogate sensors
    """
    gpxs = []
    sensor_config = []
    pitch = []
    roll = []
    yaw = []

    for key in config['sensors'].keys():

        log.info('defining sensor ' + key)

        # sensor config wrt satellite reference frame
        sensor_half_swath_deg = np.rad2deg(
            np.arctan(0.5 * config['sensors'][key]['swath_width'] / config['orbit']['sat_height']))
        sensor_interval_deg = 2 * sensor_half_swath_deg / config['sensors'][key]['n_ground_pixels']

        # across track angle range and interval (homogenous sampling assumed)
        act_angle_range = [-sensor_half_swath_deg, sensor_half_swath_deg, sensor_interval_deg]
        thetas = np.arange(act_angle_range[0]+0.5*sensor_interval_deg, act_angle_range[1], act_angle_range[2])

        # along track angle range - commented out because unused
        # alt_angle_range = [-np.rad2deg(np.arctan(0.5 * config['sensors'][key]['alt_sampling']/config['orbit']['sat_height'])),
        #                   np.rad2deg(np.arctan(0.5 * config['sensors'][key]['alt_sampling']/config['orbit']['sat_height']))]

        # time range of observations and interval
        dt_range = [sat['dt_start'] + datetime.timedelta(minutes=config['sensors'][key]['start_time']),
                    sat['dt_start'] + datetime.timedelta(minutes=config['sensors'][key]['end_time']),
                    config['sensors'][key]['integration_time']]

        # make and propage the sensor
        sensor = Sensor(log, act_angle_range[0], act_angle_range[1], act_angle_range[2])
        sensor.compute_groundpoints(sat['sat_pos'], pitch=config['sensors'][key]['pitch'],
                                    yaw=config['sensors'][key]['yaw'], roll=config['sensors'][key]['roll'])

        log.info('compute the ground pixels (gpx)')
        gpx = sensor.get_groundpoints(dt_range[0], dt_range[1], dt_range[2], thetas)

        # collect the output data
        sensor_config.append(config['sensors'][key])
        sensor_config[-1]['name'] = key

        gpxs.append(gpx)

        pitch.append(config['sensors'][key]['pitch'])
        yaw.append(config['sensors'][key]['yaw'])
        roll.append(config['sensors'][key]['roll'])

    return {'gpxs': gpxs, 'pitch': np.array(pitch), 'roll': np.array(roll), 'yaw': np.array(yaw)}


def interpolate_pitch(sensors, pitch, i_time):
    """
        What does this do exactly?
    """
    # assumes that ordering of sensors['pitch'] is either monotonically increasing or monotonically decreasing
    sign = np.sign(sensors['pitch'][1] - sensors['pitch'][0])
    # note that it will extrapolate by using the edge values
    s_f = np.interp(sign * pitch, sign * sensors['pitch'][:], np.arange(sensors['pitch'].shape[0], dtype=float))

    idx = [np.floor(s_f).astype(int), np.ceil(s_f).astype(int)]
    w = [1 - s_f + idx[0], s_f - idx[0]]

    gpx = {}

    # interpolate 3D array
    keys = ['p']
    for key in keys:
        gpx[key] = w[0] * sensors['gpxs'][idx[0]][key][i_time, :, :] + w[1] * sensors['gpxs'][idx[1]][key][i_time, :, :]

    # interpolate 2D array
    keys = ['lat', 'lon', 'height',  'vza', 'vaa', 'sza', 'saa']
    for key in keys:
        gpx[key] = w[0] * sensors['gpxs'][idx[0]][key][i_time, :] + w[1] * sensors['gpxs'][idx[1]][key][i_time, :]

    # time sample
    keys = ['sat_p', 'sat_lat', 'sat_lon', 'sat_height', 'seconds_from_epoch']
    for key in keys:
        gpx[key] = sensors['gpxs'][idx[0]][key][i_time]

    # copy
    keys = ['thetas', 'start_time', 'end_time', 'epoch']
    for key in keys:
        gpx[key] = sensors['gpxs'][idx[0]][key]

    return gpx

<<<<<<< HEAD
def gm_output_old(config, vza, vaa, sza, saa, lat_grid, lon_grid,):
    """
       Write  gm oputput to filename (set in config file) as nc file.
       why is this labeled old?
    """

    filename = config['output']
    # Check if directory exists, otherwise create:
    out_dir = os.path.split(filename)[0]
    if not os.path.exists(out_dir):
        os.makedirs(out_dir)
    title = config['output_title']

    nact = len(lat_grid[0])
    nalt = len(lat_grid)

    output = nc.Dataset(filename, mode='w')

#    output.title = 'Tango Carbon E2ES GM output'
    output.title = title

    output.createDimension('bins_across_track', nact)    # across track axis
    output.createDimension('bins_along_track', nalt)     # along track axis

    gm_sza = output.createVariable('sza', np.float64, ('bins_along_track', 'bins_across_track',))
    gm_sza.units = 'degree'
    gm_sza.long_name = 'solar zenith angle'
    gm_sza.valid_min = 0.
    gm_sza.valid_max = 90.
    gm_sza.FillValue = -32767
    gm_sza[:] = sza[:]

    gm_saa = output.createVariable('saa', np.float64, ('bins_along_track', 'bins_across_track',))
    gm_saa.units = 'degree'
    gm_saa.long_name = 'solar azimuth angle'
    gm_saa.valid_min = 0.
    gm_saa.valid_max = +360.
    gm_saa.FillValue = -32767
    gm_saa[:] = saa[:]

    gm_vza = output.createVariable('vza', np.float64, ('bins_along_track', 'bins_across_track',))
    gm_vza.units = 'degree'
    gm_vza.long_name = 'viewing zenith angle'
    gm_vza.valid_min = 0.
    gm_vza.valid_max = 90.
    gm_vza.FillValue = -32767
    gm_vza[:] = vza[:]

    gm_vaa = output.createVariable('vaa', np.float64, ('bins_along_track', 'bins_across_track',))
    gm_vaa.units = 'degree'
    gm_vaa.long_name = 'viewing azimuth angle'
    gm_vaa.valid_min = 0.
    gm_vaa.valid_max = +360.
    gm_vaa.FillValue = -32767
    gm_vaa[:] = vaa[:]

    gm_lat = output.createVariable('lat', np.float64, ('bins_along_track', 'bins_across_track',))
    gm_lat.units = 'degree'
    gm_lat.long_name = 'latitude'
    gm_lat.valid_min = -90.
    gm_lat.valid_max = +90.
    gm_lat.FillValue = -32767
    gm_lat[:] = lat_grid[:]

    gm_lon = output.createVariable('lon', np.float64, ('bins_along_track', 'bins_across_track',))
    gm_lon.units = 'degree'
    gm_lon.long_name = 'longitude'
    gm_lon.valid_min = -180.
    gm_lon.valid_max = +180.
    gm_lon.FillValue = -32767
    gm_lon[:] = lon_grid[:]

    output.close()

    return

=======
>>>>>>> d26173e2

def geometry_module(config):
    """
    Geometry module to specify geometry.

    """

    if config['profile'] == "individual_spectra":
        vza, vaa, sza, saa, lat_grid, lon_grid = get_individual_spectra(config)

    elif (config['profile'] == "single_swath"):

        vza, vaa, sza, saa, lat_grid, lon_grid = get_single_swath(config)
    
    elif (config['profile'] == "orbit"):
        # configure satellite and propagate orbit
        vza, vaa, sza, saa, lat_grid, lon_grid = get_orbit(config)

    elif (config['profile'] == "S2_microHH"):
        vza, vaa, sza, saa, lat_grid, lon_grid = get_S2_microHH(config)

    else:
        error_string = f"something went wrong in gm, code=3, unrecognized profile choise: {config['profile']}\nCan not continue. Stopping now!"
        log.error(error_string)
        sys.exit(255)

    # write data to output file
    gm_output(config, vza, vaa, sza, saa, lat_grid, lon_grid)

    log.info("=>gm calculation finished successfully. ")
    return


if __name__ == '__main__' :

    # Get configuration info
    cfgFile = sys.argv[1]
    config = Utils.getConfig(cfgFile)
    # Get information (like git hash and config file name and version (if available) 
    # that will be added to the output file as attributes
    main_attribute_dict = Utils.get_main_attributes(config, config_attributes_name='GM_configuration')

    geometry_module(config)

    # add attributes to the output file
    Utils.add_attributes_to_output(config['gm_file'], main_attribute_dict)
<|MERGE_RESOLUTION|>--- conflicted
+++ resolved
@@ -412,85 +412,6 @@
 
     return gpx
 
-<<<<<<< HEAD
-def gm_output_old(config, vza, vaa, sza, saa, lat_grid, lon_grid,):
-    """
-       Write  gm oputput to filename (set in config file) as nc file.
-       why is this labeled old?
-    """
-
-    filename = config['output']
-    # Check if directory exists, otherwise create:
-    out_dir = os.path.split(filename)[0]
-    if not os.path.exists(out_dir):
-        os.makedirs(out_dir)
-    title = config['output_title']
-
-    nact = len(lat_grid[0])
-    nalt = len(lat_grid)
-
-    output = nc.Dataset(filename, mode='w')
-
-#    output.title = 'Tango Carbon E2ES GM output'
-    output.title = title
-
-    output.createDimension('bins_across_track', nact)    # across track axis
-    output.createDimension('bins_along_track', nalt)     # along track axis
-
-    gm_sza = output.createVariable('sza', np.float64, ('bins_along_track', 'bins_across_track',))
-    gm_sza.units = 'degree'
-    gm_sza.long_name = 'solar zenith angle'
-    gm_sza.valid_min = 0.
-    gm_sza.valid_max = 90.
-    gm_sza.FillValue = -32767
-    gm_sza[:] = sza[:]
-
-    gm_saa = output.createVariable('saa', np.float64, ('bins_along_track', 'bins_across_track',))
-    gm_saa.units = 'degree'
-    gm_saa.long_name = 'solar azimuth angle'
-    gm_saa.valid_min = 0.
-    gm_saa.valid_max = +360.
-    gm_saa.FillValue = -32767
-    gm_saa[:] = saa[:]
-
-    gm_vza = output.createVariable('vza', np.float64, ('bins_along_track', 'bins_across_track',))
-    gm_vza.units = 'degree'
-    gm_vza.long_name = 'viewing zenith angle'
-    gm_vza.valid_min = 0.
-    gm_vza.valid_max = 90.
-    gm_vza.FillValue = -32767
-    gm_vza[:] = vza[:]
-
-    gm_vaa = output.createVariable('vaa', np.float64, ('bins_along_track', 'bins_across_track',))
-    gm_vaa.units = 'degree'
-    gm_vaa.long_name = 'viewing azimuth angle'
-    gm_vaa.valid_min = 0.
-    gm_vaa.valid_max = +360.
-    gm_vaa.FillValue = -32767
-    gm_vaa[:] = vaa[:]
-
-    gm_lat = output.createVariable('lat', np.float64, ('bins_along_track', 'bins_across_track',))
-    gm_lat.units = 'degree'
-    gm_lat.long_name = 'latitude'
-    gm_lat.valid_min = -90.
-    gm_lat.valid_max = +90.
-    gm_lat.FillValue = -32767
-    gm_lat[:] = lat_grid[:]
-
-    gm_lon = output.createVariable('lon', np.float64, ('bins_along_track', 'bins_across_track',))
-    gm_lon.units = 'degree'
-    gm_lon.long_name = 'longitude'
-    gm_lon.valid_min = -180.
-    gm_lon.valid_max = +180.
-    gm_lon.FillValue = -32767
-    gm_lon[:] = lon_grid[:]
-
-    output.close()
-
-    return
-
-=======
->>>>>>> d26173e2
 
 def geometry_module(config):
     """
