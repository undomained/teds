--- conflicted
+++ resolved
@@ -260,17 +260,10 @@
     nact = len(lat_grid[0,:])
     nalt = len(lat_grid[:,0])
     output = nc.Dataset(filename, mode='w')
-<<<<<<< HEAD
     output.title = 'Tango E2ES GM output'
     # output.title = config['gm_title']
     output.createDimension('across_track', nact)    # across track axis
     output.createDimension('along_track', nalt)     # along track axis
-=======
-    output.title = 'Tango Carbon E2ES GM output'
-#    output.title = title
-    output.createDimension('across_track_sample', nact)    # across track axis
-    output.createDimension('along_track_sample', nalt)     # along track axis
->>>>>>> bea8c9d6
     # dimensions
     dims = ('along_track_sample', 'across_track_sample')
     _ = writevariablefromname(output, "solarzenithangle", dims, sza)
