--- conflicted
+++ resolved
@@ -124,17 +124,8 @@
             && settings.cal_level >= ProcLevel::stray) {
             timers[static_cast<int>(ProcLevel::stray)].start();
             // Same comment about unbinning as for noise above
-<<<<<<< HEAD
-            strayLight(ckd,
-                       settings.stray.enabled,
-                       binning_table,
-                       settings.stray.van_cittert_steps,
-                       settings.unbinning == Unbin::none,
-                       l1);
-=======
             strayLight(
               ckd, binning_table, settings.stray.van_cittert_steps, l1);
->>>>>>> bea8c9d6
             timers[static_cast<int>(ProcLevel::stray)].stop();
         }
         // Swath
