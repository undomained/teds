# This source code is licensed under the 3-clause BSD license found in
# the LICENSE file in the root directory of this project.


import numpy as np
from scipy.interpolate import RegularGridInterpolator
import logging
from xarray import DataArray
from .libNumTools import convolution_2d
from typing import List
from shapely import Point, Polygon
from geopandas import GeoDataFrame
from pystac_client import Client
from pystac.item import Item as PystacItem
from netCDF4 import Dataset
import rioxarray
import shapely
from requests import get
from tqdm import tqdm
from io import BytesIO
from teds import log


def generate_geometry(lat: List[float], lon: List[float]) -> List[PystacItem]:
    # Generate geometry from latitude-longitude points
    latlon = [Point(xy) for xy in zip(lon.ravel(), lat.ravel())]
    # Link points to the WGS84 reference ellipsiod
    gdf = GeoDataFrame(geometry=latlon, crs='EPSG:4326')
    # Include a small margin because later when we convolve the scene
    # the areas near the granule borders become zero and we want to
    # cut those parts out.
    target_box = gdf.unary_union.convex_hull.buffer(0.1)
    # Specify a STAC API. Sentinel 2 and Landsat collections are stored at AWS.
    api = Client.open('https://earth-search.aws.element84.com/v0')
    # Search for granules that intersect fully or partially with the
    # bounding box. Collection will contain just the meta data. It
    # would be too much to download the full contents of all matching
    # granules. Filter the list first and then download only one or
    # more granules.
    search = api.search(
        collections=('sentinel-s2-l2a-cogs',),
        query={
            'eo:cloud_cover': {'lt': 0.1},
            'sentinel:valid_cloud_cover': {'eq': True}, },
        intersects=target_box,)
    collection = search.get_all_items()
    # Narrow the list of granules to the minimal number that touch the
    # bounding box. Consider the intersection of each granule with the
    # target area and then sum up the intersections. Start with an
    # empty polygon for the combined intersects.
    all_boxes = Polygon()
    # List of granules (metadata) being considered in the end
    collection_filtered = []
    for i_granule, granule in enumerate(collection):
        # Crop the bounding box of this granule with the target bounding box
        intersect = Polygon(granule.geometry['coordinates'][0]).intersection(
            target_box)
        # If adding this box to the list of previously accepted box increases
        # the total area by a certain margin then accept this box.
        all_boxes_cur = shapely.ops.unary_union([all_boxes, intersect])
        if abs(all_boxes_cur.area - all_boxes.area) > 0.02:
            all_boxes = all_boxes_cur
            collection_filtered.append(granule)
    return collection_filtered


def write_albedo_to_netcdf(albedo_file: str, albedos: List[DataArray]) -> None:
    nc = Dataset(albedo_file, 'w')
    nc.title = 'Sentinel 2 albedos for different wavelength bands'
    for albedo in albedos:
        nc_grp = nc.createGroup(albedo.band_label)
        nc_grp.createDimension('x', len(albedo.x))
        nc_grp.createDimension('y', len(albedo.y))

        nc_grp.crs = int(albedo.rio.crs.to_epsg())

        nc_var = nc_grp.createVariable('gsd', 'f8')
        nc_var.long_name = 'ground sampling distance'
        nc_var.units = 'm'
        nc_var[:] = albedo.gsd

        nc_var = nc_grp.createVariable('x', 'f8', ['x'], fill_value=-32767)
        nc_var.long_name = 'easting'
        nc_var.units = 'm'
        nc_var.valid_min = 0.0
        nc_var.valid_max = 900e3
        nc_var[:] = albedo.x.values

        nc_var = nc_grp.createVariable('y', 'f8', ['y'], fill_value=-32767)
        nc_var.long_name = 'northing'
        nc_var.units = 'm'
        nc_var.valid_min = 0.0
        nc_var.valid_max = 10e6
        nc_var[:] = albedo.y.values

        nc_var = nc_grp.createVariable(
            'albedo', 'u2', ['x', 'y'], fill_value=32767)
        nc_var.long_name = 'albedo'
        nc_var.valid_min = 0
        nc_var.valid_max = 10_000
        nc_var.set_auto_scale(False)
        nc_var.scale_factor = 1e-4
        nc_var[:] = albedo.values[0]
    nc.close()


def download_sentinel2_albedo(config) -> None:
    nc = Dataset(config['io']['gm'])
    lat = nc['lat'][:]
    lon = nc['lon'][:]
    collection = generate_geometry(lat, lon)
    # Extract the high resolution albedo map of selected wavelength bands
    albedos = []
    for band_label in config['sentinel2']['band_section']:
        log.info(f'Downloading Sentinel 2 albedo for band {band_label}')
        tiff_url = collection[-1].assets[band_label].href
        short_name = tiff_url.split('sentinel-s2-l2a-cogs/')[1]
        resp = get(tiff_url, stream=True)
        in_memory_object = BytesIO()
        with tqdm(desc=short_name,
                  total=int(resp.headers.get('content-length', 0)),
                  unit='B',
                  unit_scale=True,
                  unit_divisor=1000) as bar:
            for data in resp.iter_content(chunk_size=1024):
                size = in_memory_object.write(data)
                bar.update(size)
        albedo = rioxarray.open_rasterio(in_memory_object)
        albedo = albedo.assign_attrs({
            'band_label': band_label,
            'gsd': abs(albedo.x.values[1] - albedo.x.values[0])
        })
        albedo = albedo.clip(min=1e-5*10_000, max=1.0*10_000)
        albedos.append(albedo)
    write_albedo_to_netcdf(config['sentinel2']['albedo_file'], albedos)



def interp_sentinel2_albedo(s2_albedos: List[DataArray],
                            lat,
<<<<<<< HEAD
                            lon) -> List[DataArray]:

    s2_albedos_regridded = []
    for s2_albedo in s2_albedos:
        log.info(f'Sentinel 2 band {s2_albedo.band_label}:')
        # # Define the settings for the convolution
        # conv_settings = {}
        # if (kernel_para['type'] == '2D Gaussian'):
        #     fwhm_x = kernel_para['fwhm_x']
        #     fwhm_y = kernel_para['fwhm_y']
        #     fsize = kernel_para['size_factor']

        #     conv_settings['type'] = kernel_para['type']
        #     conv_settings['1D kernel extension'] = int(
        #         fsize * np.max([fwhm_x, fwhm_y]) / s2_albedo.gsd)
        #     # Convert all kernel parameter to units of sampling distance
        #     conv_settings['fwhm x'] = int(fwhm_x / s2_albedo.gsd)
        #     conv_settings['fwhm y'] = int(fwhm_y / s2_albedo.gsd)
        #     log.info('  Convolving with Gaussian')
        #     s2_albedo.values = convolution_2d(s2_albedo.values, conv_settings)
=======
                            lon,
                            kernel_para,
                            band) -> List[DataArray]:

    s2_albedos_regridded = []
    for s2_albedo in s2_albedos:
        logging.info(f'Sentinel 2 band {s2_albedo.band_label}:')
        # Define the settings for the convolution
        conv_settings = {}
        if (kernel_para['type'] == '2D Gaussian'):
            fwhm_x = kernel_para['fwhm_x']
            fwhm_y = kernel_para['fwhm_y']
            fsize = kernel_para['size_factor']

            conv_settings['type'] = kernel_para['type']
            conv_settings['1D kernel extension'] = int(
                fsize * np.max([fwhm_x, fwhm_y]) / s2_albedo.gsd)
            # Convert all kernel parameter to units of sampling distance
            conv_settings['fwhm x'] = int(fwhm_x / s2_albedo.gsd)
            conv_settings['fwhm y'] = int(fwhm_y / s2_albedo.gsd)
            logging.info('  Convolving with Gaussian')
            s2_albedo.values = convolution_2d(s2_albedo.values, conv_settings)
>>>>>>> 32ce4ef5

        #   Change coordinate system to WGS84
        log.info('  Projecting to WSG84')
        s2_albedo = s2_albedo.rio.reproject('EPSG:4326')
        s2_albedo = s2_albedo.rename({'x': 'lon', 'y': 'lat'})

        # Extract data on target grid. Define an interpolating
        # function interp such that interp(lat,lon) is an interpolated
        # value.
        log.info('  Interpolating to MicroHH grid')
        interp = RegularGridInterpolator(
            (s2_albedo.lat, s2_albedo.lon), s2_albedo.values, method='linear')

        target_points = np.array(list(zip(lat.ravel(), lon.ravel())))
        res = interp(target_points).reshape(lat.shape)

        crs = s2_albedo.rio.crs
        s2_albedo = DataArray(res,
                              dims=('y', 'x'),
                              coords={
                                  'lat': (['y', 'x'], lat),
                                  'lon': (['y', 'x'], lon)
                              },
                              attrs={
                                  'gsd': s2_albedo.gsd,
                                  'band_label': s2_albedo.band_label,
                              })
        s2_albedo.rio.write_crs(crs, inplace=True)

        # Add additional metadata
        central_wavelengths = {
            'B01': 442.1, 'B02': 492.4, 'B03': 559.8, 'B04': 664.6,
            'B05': 704.1, 'B06': 740.5, 'B07': 782.8, 'B08': 832.8,
            'B08A': 864.7, 'B09': 945.1, 'B10': 1372.5, 'B11': 1613.7,
            'B12': 2202.4,
        }
        bandwidths = {
            'B01': 21.0, 'B02': 66.0, 'B03': 36.0, 'B04': 31.0, 'B05': 15.0,
            'B06': 15.0, 'B07': 20.0, 'B08': 106.0, 'B08A': 21.0, 'B09': 20.0,
            'B10': 31.0, 'B11': 91.0, 'B12': 175.0
        }
        s2_albedo.attrs['central_wavelength'] = (
            central_wavelengths[s2_albedo.band_label])
        s2_albedo.attrs['bandwidth'] = (
            bandwidths[s2_albedo.band_label])
        s2_albedos_regridded.append(s2_albedo)

    return s2_albedos_regridded<|MERGE_RESOLUTION|>--- conflicted
+++ resolved
@@ -138,7 +138,6 @@
 
 def interp_sentinel2_albedo(s2_albedos: List[DataArray],
                             lat,
-<<<<<<< HEAD
                             lon) -> List[DataArray]:
 
     s2_albedos_regridded = []
@@ -159,30 +158,6 @@
         #     conv_settings['fwhm y'] = int(fwhm_y / s2_albedo.gsd)
         #     log.info('  Convolving with Gaussian')
         #     s2_albedo.values = convolution_2d(s2_albedo.values, conv_settings)
-=======
-                            lon,
-                            kernel_para,
-                            band) -> List[DataArray]:
-
-    s2_albedos_regridded = []
-    for s2_albedo in s2_albedos:
-        logging.info(f'Sentinel 2 band {s2_albedo.band_label}:')
-        # Define the settings for the convolution
-        conv_settings = {}
-        if (kernel_para['type'] == '2D Gaussian'):
-            fwhm_x = kernel_para['fwhm_x']
-            fwhm_y = kernel_para['fwhm_y']
-            fsize = kernel_para['size_factor']
-
-            conv_settings['type'] = kernel_para['type']
-            conv_settings['1D kernel extension'] = int(
-                fsize * np.max([fwhm_x, fwhm_y]) / s2_albedo.gsd)
-            # Convert all kernel parameter to units of sampling distance
-            conv_settings['fwhm x'] = int(fwhm_x / s2_albedo.gsd)
-            conv_settings['fwhm y'] = int(fwhm_y / s2_albedo.gsd)
-            logging.info('  Convolving with Gaussian')
-            s2_albedo.values = convolution_2d(s2_albedo.values, conv_settings)
->>>>>>> 32ce4ef5
 
         #   Change coordinate system to WGS84
         log.info('  Projecting to WSG84')
