import os, sys
import argparse
import logging
import importlib
import subprocess
import yaml
import numpy as np
import os

from teds import log
import teds.lib.lib_utils as Utils
import teds.lib.data_netcdf.data_netcdf as dn

def cmdline(arguments):
    """             
        Get the command line arguments
        - arguments: command line arguments
                
        return: 
        - cfgFile: the configuration file
    """         
                
    usage = """Run the TANGO E2E processor.
               The configuration file contains the settings for each step in the E2E processor."""

    cfgHelp = """The configuration file needed to run the E2E processor. Possible choices: Geomery
              (gm), Scene Generation (sgm), Instrument model (im), L1A to L1B (l1al1b), L1B to L2
              (l1l2) or all steps (all)."""
    parser = argparse.ArgumentParser(description= usage)
    parser.add_argument( "cfgFile", metavar="FILE", help=cfgHelp)
    parser.add_argument( "step", metavar='STEP', choices=['gm','sgm','im','l1al1b','l1l2','pam','all'],
                       help="The steps that the E2E processor has to run.")
                    
    args = parser.parse_args(arguments)
    cfgFile = args.cfgFile
    step = args.step
    
    return cfgFile, step

def reshape_output(output_key, config):
    """
        Note: output dataset is 2D. When it is on detector level
        these dimensions are: along track and pixels.
        This second dimension is too big (det_row x det_col)
        This makes viewing difficult.
        Read in the data and reshape to 3D in case of detector level
    """
    temp_output_file = None
    # readin output file
    output_file = config['io'][output_key]
    output_data = dn.DataNetCDF(log, output_file, mode='r')

    # cal_level determines until which step IM and L1B are run.
    # A check on cal_level can be used to determine whether or not reshaping is needed.

    # TODO: check if this works for both L1B and IM and possible in between steps
    if config['cal_level'] == 'rad':
        print("Not detector image. No need to reshape and create temporary output file")
        return temp_output_file
    elif output_key=='l1b' and config['cal_level'] == 'swath':
        print("Not detector image. No need to reshape and create temporary output file")
        return temp_output_file
    elif config['cal_level'] == 'l1b':
        print("Not detector image. No need to reshape and create temporary output file")
        return temp_output_file
    else:
        # Get data
        data = output_data.get('detector_image',  group='science_data', kind = 'variable')
        std_data = output_data.get('detector_stdev',  group='science_data', kind = 'variable')

        # Get dimensions from ckd?
        ckd_file = config['io']['ckd']
        ckd_data = dn.DataNetCDF(log, ckd_file, mode='r')
        det_rows = ckd_data.get('detector_row', kind='dimension')
        det_cols = ckd_data.get('detector_column', kind='dimension')

        # At them to the output    
        output_data.add(name='detector_row', value=det_rows, kind='dimension')
        output_data.add(name='detector_column', value=det_cols, kind='dimension')
        output_data.add(name='along_track', value=data.shape[0], kind='dimension')
   
        # Data might be binned 
        # How do I get the right dimensions when binning has been applied?
        # For now stupidly devide det_rows by table_id
        bin_file = config['io']['binning_table']
        bin_data = dn.DataNetCDF(log, bin_file, mode='r')
        bin_id = config['detector']['binning_table_id']
        table = f"Table_{bin_id}"
        print(f"Binning table: {table}")
        binned_pixels = bin_data.get('bins', group=table, kind='dimension')
        binned_rows = int(binned_pixels/det_cols)
        output_data.add(name='binned_row', value=binned_rows, kind='dimension')

        # is output level with or without binning? Check original shape of data
        n_pixels = data.shape[1]
        if int(n_pixels/det_cols) == det_rows:
            # detector image
            data_reshaped = np.reshape(data, (data.shape[0], det_rows, det_cols))
            output_data.add(name='detector_image_3d', value=data_reshaped, group='science_data', dimensions=('along_track','detector_row','detector_column'), kind='variable')
            # standard deviation data is not always present. Check
            if std_data is not None:
                std_data_reshaped = np.reshape(std_data, (std_data.shape[0], det_rows, det_cols))
                output_data.add(name='detector_stdev_3d', value=std_data_reshaped, group='science_data', dimensions=('along_track','detector_row','detector_column'), kind='variable')
        elif int(n_pixels/det_cols) == binned_rows:
            # binned detector image
            data_reshaped = np.reshape(data, (data.shape[0], binned_rows, det_cols))
            output_data.add(name='detector_image_3d', value=data_reshaped, group='science_data', dimensions=('along_track','binned_row','detector_column'), kind='variable')
            # standard deviation data is not always present. Check
            if std_data is not None:
                std_data_reshaped = np.reshape(std_data, (data.shape[0], binned_rows, det_cols))
                output_data.add(name='detector_stdev_3d', value=std_data_reshaped, group='science_data', dimensions=('along_track','binned_row','detector_column'), kind='variable')

        print(f"SHAPE of Reshaped data image: {data_reshaped.shape}")
        # Remove the 2D images
        output_data.remove('detector_image', group='science_data', kind='variable')
        output_data.remove('detector_stdev', group='science_data', kind='variable')

        print("###################################################################")
        print("###################################################################")
        print(f"{output_data}")
        print("###################################################################")
        print("###################################################################")
        # write to temp output file
        temp_output_file = f"{output_file[:-3]}_temp.nc"
        print(f"temp_output: {temp_output_file}")
        output_data.write(temp_output_file)

    return temp_output_file

def get_file_name(config, step):
    """
        Determine output/input file path.
        When it is a nominal run it is just base_path
        When it concerns a scenarion and a step is required to be rerun 
        for this scenario it is base_path/scenarios/scenario_subdir
    """
    file_path = ''
    base_path = config['io']['base_dir']
    scenario_dir = ''
    if 'scenario' in config:
        scenario_dir = os.path.join('scenarios',config['scenario']['subdir'])
    output_path = os.path.join(base_path,scenario_dir)
    if not os.path.exists(output_path):
        os.makedirs(output_path)

    if ('scenario' in config) and (step in config['scenario']['steps']):
        file_path = output_path
    else:
        file_path = base_path
       
    return file_path 

def get_specific_config(orig_config, kind):
    """
        Obtain module specific configuration from full configuration
    """
    if kind not in orig_config:
        error_msg = f"Unknown module {kind}. Unable to fetch corresponding config. Exiting!"
        log.error(error_msg)
        sys.exit(error_msg)

    # Get the module specific settings
    specific_config = orig_config[kind]
    # Get the header
    specific_config['header'] = orig_config['header']
    # Get the module IO settings
    specific_config['io'] = {}

    if kind == 'GM':
        # Combine path and file name
        output_path = get_file_name(orig_config, 'gm')
        specific_config['io']['gm'] = os.path.join(output_path, orig_config['io']['gm'])

    elif kind == 'SGM':
        # Combine path and file name
        output_path = get_file_name(orig_config, 'sgm')
        specific_config['io']['sgm_rad'] = os.path.join(output_path, orig_config['io']['sgm_rad'])
        specific_config['io']['sgm_atm_raw'] = os.path.join(output_path, orig_config['io']['sgm_atm_raw'])
        specific_config['io']['sgm_atm'] = os.path.join(output_path, orig_config['io']['sgm_atm'])
        specific_config['io']['gm'] = os.path.join(output_path, orig_config['io']['gm'])

    elif kind == 'IM':
        specific_config['io']['binning_table'] = orig_config['io']['binning_table']
        specific_config['io']['ckd'] = orig_config['io']['ckd_im']

        do_python = specific_config['do_python']
        # Output of IM
        output_path = get_file_name(orig_config, 'im')
        l1a_file_name = orig_config['io']['l1a']
        if do_python:
            l1a_file_name_python = f"{l1a_file_name[0:-3]}_python.nc"
            print(f"l1a python file name: {l1a_file_name_python}")
            specific_config['io']['l1a'] = os.path.join(output_path, l1a_file_name_python)
            specific_config['io']['im_algo_output'] = os.path.join(output_path, orig_config['io']['im_algo_output'])
        else:
#            specific_config['io']['l1a'] = os.path.join(output_path, orig_config['io']['l1a'])
            specific_config['io']['l1a'] = os.path.join(output_path, l1a_file_name)

        # Input to IM
        output_path = get_file_name(orig_config, 'sgm')
        specific_config['io']['sgm'] = os.path.join(output_path, orig_config['io']['sgm_rad'])

    elif kind == 'L1AL1B':

        # Output to L1B
        output_path = get_file_name(orig_config, 'l1al1b')
        l1b_file_name = orig_config['io']['l1b']

        do_python = specific_config['do_python']
        if do_python:
            l1b_file_name_python = f"{l1b_file_name[0:-3]}_python.nc"
            specific_config['io']['l1b'] = os.path.join(output_path, l1b_file_name_python)
            specific_config['io']['l1b_algo_output'] = os.path.join(output_path, orig_config['io']['l1b_algo_output'])
        else:
            specific_config['io']['l1b'] = os.path.join(output_path, l1b_file_name)

#        specific_config['io']['l1b'] = os.path.join(output_path, orig_config['io']['l1b'])

        # Input to L1B
        output_path = get_file_name(orig_config, 'im')
        l1a_file_name = orig_config['io']['l1a']

#        specific_config['io']['l1a'] = os.path.join(output_path, orig_config['io']['l1a'])

        # Note: if IM was run using the python code, the l1a python output needs to be readin
        do_python = orig_config['IM']['do_python']
        if do_python:
            l1a_file_name_python = f"{l1a_file_name[0:-3]}_python.nc"
            specific_config['io']['l1a'] = os.path.join(output_path, l1a_file_name_python)
        else:
            specific_config['io']['l1a'] = os.path.join(output_path, l1a_file_name)

        specific_config['io']['binning_table'] = orig_config['io']['binning_table']
        specific_config['io']['ckd'] = orig_config['io']['ckd']

        output_path = get_file_name(orig_config, 'gm')
        specific_config['io']['geometry'] = os.path.join(output_path, orig_config['io']['gm'])

    elif kind == 'L1L2':
        # Combine path and file name
        output_path = get_file_name(orig_config, 'l1l2')
        specific_config['io']['l2'] = os.path.join(output_path, orig_config['io']['l2'])

        output_path = get_file_name(orig_config, 'gm')
        specific_config['io']['gm'] = os.path.join(output_path, orig_config['io']['gm'])

        output_path = get_file_name(orig_config, 'sgm')
        specific_config['io']['sgm_atm'] = os.path.join(output_path, orig_config['io']['sgm_atm'])
        specific_config['io']['sgm_rad'] = os.path.join(output_path, orig_config['io']['sgm_rad'])

        output_path = get_file_name(orig_config, 'l1al1b')
        specific_config['io']['l1b'] = os.path.join(output_path, orig_config['io']['l1b'])

        # Also need acces to isrf which is a IM configuration parameter
        specific_config['isrf'] = orig_config['IM']['isrf']

    elif kind == 'PAM':
        output_path = get_file_name(orig_config, 'sgm')
        specific_config['io']['sgm_atm'] = os.path.join(output_path, orig_config['io']['sgm_atm'])

        output_path = get_file_name(orig_config, 'l1l2')
        specific_config['io']['l2'] = os.path.join(output_path, orig_config['io']['l2'])

    else:
        error_msg = f"Unknown module kind {kind}. Unable to fetch corresponding IO config. Exiting!"
        log.error(error_msg)
        sys.exit(error_msg)

    return specific_config

def add_module_specific_attributes(config, attribute_dict, step):
    """
        Add the module specific settings to the attribute_dict
    """
    new_attribute_dict = attribute_dict.copy()

    for key, value in config.items():
        new_key = f"{step}_{key}"
        new_attribute_dict[new_key] = value

    return new_attribute_dict


def build(config, step, cfg_path, attribute_dict):
    """
        Run E2E processor.
        - config: configuration file containing the settings for the different steps in the E2E processor
        - step: indicating which step in the E2E processor to run. 
        - cfg_path: configuration path
        - attribute_dict: Dictionary with attributes to be added to main of output netCDF files
    """

    # Make a copy of the full config file.
    configuration = config.copy()

    if step == 'gm' or step == 'all':

        gm_config = get_specific_config(configuration, 'GM')
        attribute_dict = add_module_specific_attributes(gm_config, attribute_dict, 'gm')
        E2EModule = importlib.import_module("GM.gm")
        E2EModule.geometry_module(gm_config)
        # add attributes to the output file
        Utils.add_attributes_to_output(gm_config['io']['gm'], attribute_dict)

    if step == 'sgm' or step == 'all':
        sgm_config = get_specific_config(configuration, 'SGM')
        attribute_dict = add_module_specific_attributes(sgm_config, attribute_dict, 'sgm')
        E2EModule = importlib.import_module("SGM.sgm_no2")
        E2EModule.scene_generation_module_nitro(sgm_config)
        Utils.add_attributes_to_output(sgm_config['io']['sgm_rad'], attribute_dict)
        Utils.add_attributes_to_output(sgm_config['io']['sgm_atm'], attribute_dict)
        Utils.add_attributes_to_output(sgm_config['io']['sgm_atm_raw'], attribute_dict)

    if step == 'im' or step == 'all':

        im_config = get_specific_config(configuration, 'IM')
        attribute_dict = add_module_specific_attributes(im_config, attribute_dict, 'im')
        # write config to temp yaml file with IM values filled in
        im_config_file = f"{cfg_path}/im_config_temp.yaml"
        with open(im_config_file,'w') as outfile:
            yaml.dump(im_config, outfile)

        if not im_config['do_python']:
            # Run C++ IM code
            # Need to call C++ using the IM specific config_file
            subprocess.run(["IM/tango_im/build/tango_im.x", im_config_file])

            # output dataset is 2D. In case of detector image (in case of some inbetween steps 
            # and of the final output) the second dimension is detector_pixels which is too large to view. 
            # Need to reshape to 3D to be able to make sense of this.
            temp_output_file = reshape_output('l1a', im_config)

            # Add attributes to output file
            if temp_output_file is not None:
                Utils.add_attributes_to_output(temp_output_file, attribute_dict)
            Utils.add_attributes_to_output(im_config['io']['l1a'], attribute_dict)
        else:
            # run Python code
            E2EModule = importlib.import_module("IM.Python.instrument_model")
            E2EModule.instrument_model(im_config, log, attribute_dict)
            # No need to reshape because Python output is already 3D

    if step == 'l1al1b' or step == 'all':

        l1b_config = get_specific_config(configuration, 'L1AL1B')
        attribute_dict = add_module_specific_attributes(l1b_config, attribute_dict, 'l1al1b')
        # write config to temp yaml file with L1B values filled in
        l1b_config_file = f"{cfg_path}/l1b_config_temp.yaml"
        with open(l1b_config_file,'w') as outfile:
            yaml.dump(l1b_config, outfile)

        if not l1b_config['do_python']:

<<<<<<< HEAD
            # Need to call C++ with L1B specific config file
            subprocess.run(["L1AL1B/tango_l1b/build/tango_l1b.x", l1b_config_file])

            # output dataset is 2D. In case of detector image (in case of inbetween step)
            # the second dimension is detector_pixels which is too large to view. 
            # Need to reshape to 3D to be able to make sense of this.
            temp_output_file = reshape_output(logger, 'l1b', l1b_config)

            # Add attributes to output file
            # if temp_output_file is not None:
                # Utils.add_attributes_to_output(logger, temp_output_file, attribute_dict)
            # Utils.add_attributes_to_output(logger, l1b_config['io']['l1b'], attribute_dict)
        else:
            # run Python code
            E2EModule = importlib.import_module("L1AL1B.Python.l1b_processor")
            E2EModule.l1b_processor(l1b_config, logger, attribute_dict)
=======
        # output dataset is 2D. In case of detector image (in case of inbetween step)
        # the second dimension is detector_pixels which is too large to view. 
        # Need to reshape to 3D to be able to make sense of this.
        # temp_output_file = reshape_output('l1b', l1b_config)

        # Add attributes to output file
        # if temp_output_file is not None:
            # Utils.add_attributes_to_output(temp_output_file, attribute_dict)
        Utils.add_attributes_to_output(l1b_config['io']['l1b'], attribute_dict)
>>>>>>> 110d76c5

    if step == 'l1l2' or step == 'all':
        l2_config = get_specific_config(configuration, 'L1L2')
        attribute_dict = add_module_specific_attributes(l2_config, attribute_dict, 'l1l2')
        E2EModule = importlib.import_module("L1L2.l1bl2_no2")
        E2EModule.l1bl2_no2(l2_config)
        Utils.add_attributes_to_output(l2_config['io']['l2'], attribute_dict)

    if step == 'pam' or step == 'all':
        pam_config = get_specific_config(configuration, 'PAM')
        attribute_dict = add_module_specific_attributes(pam_config, attribute_dict, 'pam')
        E2EModule = importlib.import_module("PAM.pam")
        E2EModule.pam_nitro(pam_config)

if __name__ == "__main__":


    # Get input arguments
    cfgFile, step =  cmdline(sys.argv[1:])
    cfg_path, filename = os.path.split(cfgFile)

    # Get configuration info
    config = Utils.getConfig(cfgFile)
    config['header']['path'] = cfg_path

    if config['log_level'] == 'debug':
        log.setLevel(logging.DEBUG)
    else:
        log.setLevel(logging.INFO)

    if not config['show_progress']:
        os.environ['TQDM_DISABLE']='1'


    # Get information (like git hash and config file name and version (if available) 
    # that will be added to the output files as attributes
    main_attribute_dict = Utils.get_main_attributes(config)

    build(config, step, cfg_path, main_attribute_dict)
<|MERGE_RESOLUTION|>--- conflicted
+++ resolved
@@ -351,7 +351,6 @@
 
         if not l1b_config['do_python']:
 
-<<<<<<< HEAD
             # Need to call C++ with L1B specific config file
             subprocess.run(["L1AL1B/tango_l1b/build/tango_l1b.x", l1b_config_file])
 
@@ -361,24 +360,13 @@
             temp_output_file = reshape_output(logger, 'l1b', l1b_config)
 
             # Add attributes to output file
-            # if temp_output_file is not None:
-                # Utils.add_attributes_to_output(logger, temp_output_file, attribute_dict)
-            # Utils.add_attributes_to_output(logger, l1b_config['io']['l1b'], attribute_dict)
+            if temp_output_file is not None:
+                Utils.add_attributes_to_output(logger, temp_output_file, attribute_dict)
+            Utils.add_attributes_to_output(logger, l1b_config['io']['l1b'], attribute_dict)
         else:
             # run Python code
             E2EModule = importlib.import_module("L1AL1B.Python.l1b_processor")
             E2EModule.l1b_processor(l1b_config, logger, attribute_dict)
-=======
-        # output dataset is 2D. In case of detector image (in case of inbetween step)
-        # the second dimension is detector_pixels which is too large to view. 
-        # Need to reshape to 3D to be able to make sense of this.
-        # temp_output_file = reshape_output('l1b', l1b_config)
-
-        # Add attributes to output file
-        # if temp_output_file is not None:
-            # Utils.add_attributes_to_output(temp_output_file, attribute_dict)
-        Utils.add_attributes_to_output(l1b_config['io']['l1b'], attribute_dict)
->>>>>>> 110d76c5
 
     if step == 'l1l2' or step == 'all':
         l2_config = get_specific_config(configuration, 'L1L2')
