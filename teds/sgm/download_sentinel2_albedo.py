# This source code is licensed under the 3-clause BSD license found in
# the LICENSE file in the root directory of this project.

from geopandas import GeoDataFrame
from io import BytesIO
from shapely import Point
from shapely import Polygon
from pystac_client import Client
from pystac.item import Item as PystacItem
from netCDF4 import Dataset
from requests import get
from tqdm import tqdm
from xarray import DataArray
import numpy as np
import numpy.typing as npt
import os
import rioxarray
import shapely

from teds import log


def generate_geometry(lat: DataArray,
                      lon: npt.NDArray[np.float64]) -> list[PystacItem]:
    # Generate geometry from latitude-longitude points
    latlon = [Point(xy) for xy in zip(lon.ravel(), lat.ravel())]
    # Link points to the WGS84 reference ellipsiod
    gdf = GeoDataFrame(geometry=latlon, crs='EPSG:4326')
    # Include a small margin because later when we convolve the scene
    # the areas near the granule borders become zero and we want to
    # cut those parts out.
    target_box = gdf.unary_union.convex_hull.buffer(0.1)
    # Specify a STAC API. Sentinel 2 and Landsat collections are stored at AWS.
    api = Client.open('https://earth-search.aws.element84.com/v0')
    # Search for granules that intersect fully or partially with the
    # bounding box. Collection will contain just the meta data. It
    # would be too much to download the full contents of all matching
    # granules. Filter the list first and then download only one or
    # more granules.
    search = api.search(
        collections=['sentinel-s2-l2a-cogs'],
        query={
            'eo:cloud_cover': {'lt': 0.1},
            'sentinel:valid_cloud_cover': {'eq': True}, },
        intersects=target_box,)
    collection = search.get_all_items()
    # Narrow the list of granules to the minimal number that touch the
    # bounding box. Consider the intersection of each granule with the
    # target area and then sum up the intersections. Start with an
    # empty polygon for the combined intersects.
    all_boxes = Polygon()
    # List of granules (metadata) being considered in the end
    collection_filtered: list[PystacItem] = []
    for i_granule, granule in enumerate(collection):
        # Crop the bounding box of this granule with the target bounding box
        assert granule.geometry is not None
        coords = granule.geometry['coordinates']
        intersect = Polygon(coords[0]).intersection(
            target_box)
        # If adding this box to the list of previously accepted box increases
        # the total area by a certain margin then accept this box.
        all_boxes_cur = shapely.ops.unary_union([all_boxes, intersect])
        if abs(all_boxes_cur.area - all_boxes.area) > 0.02:
            all_boxes = all_boxes_cur
            collection_filtered.append(granule)
    return collection_filtered


def write_albedo_to_netcdf(albedo_file: str, albedos: list[DataArray]) -> None:
    nc = Dataset(albedo_file, 'w')
    nc.title = 'Sentinel 2 albedos for different wavelength bands'
    for albedo in albedos:
        nc_grp = nc.createGroup(albedo.band_label)
        nc_grp.createDimension('x', len(albedo.x))
        nc_grp.createDimension('y', len(albedo.y))

        nc_grp.crs = int(albedo.rio.crs.to_epsg())

        nc_var = nc_grp.createVariable('gsd', 'f8')
        nc_var.long_name = 'ground sampling distance'
        nc_var.units = 'm'
        nc_var[:] = albedo.gsd

        nc_var = nc_grp.createVariable('x', 'f8', ['x'], fill_value=-32767)
        nc_var.long_name = 'easting'
        nc_var.units = 'm'
        nc_var.valid_min = 0.0
        nc_var.valid_max = 900e3
        nc_var[:] = albedo.x.values

        nc_var = nc_grp.createVariable('y', 'f8', ['y'], fill_value=-32767)
        nc_var.long_name = 'northing'
        nc_var.units = 'm'
        nc_var.valid_min = 0.0
        nc_var.valid_max = 10e6
        nc_var[:] = albedo.y.values

        if albedo.band_label == 'SCL':
            nc_var = nc_grp.createVariable(
                'scl', 'u1', ['x', 'y'], fill_value=0)
            nc_var.long_name = 'scene classification layer'
            nc_var.flag_values = [np.uint8(i) for i in range(12)]
            nc_var.flag_meanings = ('No Data (Missing data)',
                                    'Saturated or defective pixel',
                                    'Topographic casted shadows',
                                    'Cloud shadows',
                                    'Vegetation',
                                    'Not-vegetated',
                                    'Water',
                                    'Unclassified',
                                    'Cloud medium probability',
                                    'Cloud high probability',
                                    'Thin cirrus',
                                    'Snow or ice')
            nc_var.valid_min = 1
            nc_var.valid_max = 11
        else:
            nc_var = nc_grp.createVariable(
                'albedo', 'u2', ['x', 'y'], fill_value=32767)
            nc_var.long_name = 'albedo'
            nc_var.valid_min = 0
            nc_var.valid_max = 10_000
            nc_var.set_auto_scale(False)
            nc_var.scale_factor = 1e-4
        nc_var[:] = albedo.values[0]
    nc.close()


<<<<<<< HEAD
def download_sentinel2_albedo(config) -> None:
    nc = Dataset(config['io']['gm'])
    lat = nc['latitude'][:]
    lon = nc['longitude'][:]
=======
def download_sentinel2_albedo(config: dict) -> None:
    """Download Sentinel 2 albedo.

    Args:
      config: configuration settings

    """
    nc = Dataset(config['gm_input'])
    lat = nc['lat'][:]
    lon = nc['lon'][:]
>>>>>>> bea8c9d6
    collection = generate_geometry(lat, lon)
    # Extract the high resolution albedo map of selected wavelength bands
    albedos = []
    for band_label in config['sentinel2']['band_section'] + ['SCL']:
        log.info(f'Downloading Sentinel 2 albedo for band {band_label}')
        tiff_url = collection[-1].assets[band_label].href
        short_name = tiff_url.split('sentinel-s2-l2a-cogs/')[1]
        resp = get(tiff_url, stream=True)
        in_memory_object = BytesIO()
        with tqdm(desc=short_name,
                  total=int(resp.headers.get('content-length', 0)),
                  unit='B',
                  unit_scale=True,
                  unit_divisor=1000) as bar:
            for data in resp.iter_content(chunk_size=1024):
                size = in_memory_object.write(data)
                bar.update(size)
        # Option to read the tiff file from memory or first write to
        # hard drive and read from there.
        if 'in_memory' in config['sentinel2'] and (
                config['sentinel2']['in_memory']):
            albedo = rioxarray.open_rasterio(in_memory_object)
        else:
            _filename = 'albedo.tif'
            with open(_filename, 'bw') as tif_file:
                in_memory_object.seek(0)
                tif_file.write(in_memory_object.read())
            albedo = rioxarray.open_rasterio(_filename)
            os.remove(_filename)
        assert isinstance(albedo, DataArray)
        albedo = albedo.assign_attrs({
            'band_label': band_label,
            'gsd': abs(albedo.x.values[1] - albedo.x.values[0])
        })
        albedo = albedo.clip(min=1e-5*10_000, max=1.0*10_000)
        albedos.append(albedo)
    write_albedo_to_netcdf(config['sentinel2']['albedo_file'], albedos)<|MERGE_RESOLUTION|>--- conflicted
+++ resolved
@@ -126,12 +126,6 @@
     nc.close()
 
 
-<<<<<<< HEAD
-def download_sentinel2_albedo(config) -> None:
-    nc = Dataset(config['io']['gm'])
-    lat = nc['latitude'][:]
-    lon = nc['longitude'][:]
-=======
 def download_sentinel2_albedo(config: dict) -> None:
     """Download Sentinel 2 albedo.
 
@@ -139,10 +133,9 @@
       config: configuration settings
 
     """
-    nc = Dataset(config['gm_input'])
-    lat = nc['lat'][:]
-    lon = nc['lon'][:]
->>>>>>> bea8c9d6
+    nc = Dataset(config['io']['gm'])
+    lat = nc['latitude'][:]
+    lon = nc['longitude'][:]
     collection = generate_geometry(lat, lon)
     # Extract the high resolution albedo map of selected wavelength bands
     albedos = []
